import { useState, useEffect, useRef } from "react";
import { Link, useLocation } from "wouter";
import { motion } from "framer-motion";
import { useToast } from "@/hooks/use-toast";
import {
  ArrowRight,
  Check,
  CircleCheck,
  Users,
  Star,
  Plus,
  Share2,
  Vote,
} from "lucide-react";
import { Button } from "@/components/ui/button";
import { Badge } from "@/components/ui/badge";
import { useIsMobile } from "@/hooks/use-mobile";
import { useTranslation } from "react-i18next";
import DemoDialog from "@/components/demo-dialog";
import demoGifPath from "@assets/DemoGIF.gif";
import { LandingHeader } from "@/components/landing-header";

const fadeIn = {
  hidden: { opacity: 0, y: 20 },
  visible: {
    opacity: 1,
    y: 0,
    transition: {
      duration: 0.5,
      ease: "easeOut",
    },
  },
};

const staggerContainer = {
  hidden: { opacity: 1 },
  visible: {
    opacity: 1,
    transition: {
      when: "beforeChildren",
      staggerChildren: 0.1,
      delayChildren: 0.1,
    },
  },
};

<<<<<<< HEAD
=======
// Componente de tarjeta de característica
function FeatureCard({
  icon,
  title,
  description,
}: {
  icon: React.ReactNode;
  title: string;
  description: string;
}) {
  return (
    <motion.div
      variants={fadeIn}
      className="feature-card bg-gradient-to-br from-white via-gray-50/80 to-primary/[0.02] dark:from-gray-800 dark:via-gray-900 dark:to-primary/[0.03] p-6 rounded-xl shadow-soft border border-gray-100/50 dark:border-gray-700/50 transition-all duration-300 hover:shadow-lg hover:-translate-y-1 hover:bg-gradient-to-br hover:from-white hover:via-gray-50 hover:to-primary/[0.08] dark:hover:from-gray-800 dark:hover:via-gray-900 dark:hover:to-primary/[0.12]"
    >
      <div className="flex items-start gap-4">
        <div className="bg-gradient-to-br from-primary/10 to-primary/5 dark:from-primary/20 dark:to-primary/10 p-3 rounded-lg transition-colors group-hover:from-primary/15 group-hover:to-primary/10 dark:group-hover:from-primary/30 dark:group-hover:to-primary/20">
          {icon}
        </div>
        <div>
          <h3 className="text-lg font-semibold mb-2 dark:text-white">
            {title}
          </h3>
          <p className="text-gray-600 dark:text-gray-300 text-sm">
            {description}
          </p>
        </div>
      </div>
    </motion.div>
  );
}

// Componente de tarjeta de plan de precios
function PricingCard({
  name,
  price,
  description,
  features,
  isPopular,
  ctaText,
  freeLabel,
  perMonth,
}: {
  name: string;
  price: string;
  description: string;
  features: any;
  isPopular?: boolean;
  ctaText: string;
  freeLabel: string;
  perMonth: string;
  yearlyPrice?: string;
  savings?: string;
  className?: string;
}) {
  const { t } = useTranslation();
  const priceAnimation = {
    initial: { opacity: 0, y: 10 },
    animate: { opacity: 1, y: 0 },
    exit: { opacity: 0, y: -10 },
    transition: { duration: 0.2, ease: "easeOut" },
  };
  // Ensure features is an array
  const featuresList: string[] = Array.isArray(features) ? features : [];
  return (
    <motion.div
      variants={fadeIn}
      className={`bg-gradient-to-br from-white via-gray-50/80 to-primary/[0.02] dark:from-gray-800 dark:via-gray-900 dark:to-primary/[0.03] rounded-xl overflow-hidden shadow-lg border transition-all duration-300 hover:-translate-y-1 ${
        isPopular
          ? "border-primary/50 dark:border-primary/70 shadow-primary/10"
          : "border-gray-200 dark:border-gray-700"
      }`}
    >
      {isPopular && (
        <div className="bg-gradient-to-r from-primary via-blue-500 to-primary text-white text-xs font-semibold text-center py-1.5">
          {t("landing.pricing.popular")}
        </div>
      )}
      <CardHeader
        className={`${
          isPopular
            ? "bg-gradient-to-br from-primary/5 via-primary/10 to-primary/5 dark:from-primary/10 dark:via-primary/20 dark:to-primary/10"
            : ""
        }`}
      >
        <CardTitle className="text-xl font-bold text-center dark:text-white">
          {name}
        </CardTitle>
        <div className="mt-4 text-center">
          <motion.div
            key={price}
            variants={priceAnimation}
            initial="initial"
            animate="animate"
            exit="exit"
            style={{ display: "inline-block" }}
          >
            <span className="text-3xl font-bold dark:text-white">{price}</span>
          </motion.div>
          {price !== freeLabel && (
            <span className="text-gray-500 dark:text-gray-400 ml-1">
              {perMonth}
            </span>
          )}
        </div>
        <CardDescription className="text-center mt-2 text-gray-600 dark:text-gray-300">
          {description}
        </CardDescription>
      </CardHeader>
      <CardContent className="p-6">
        <ul className="space-y-3">
          {featuresList.map((feature, index) => (
            <li key={index} className="flex items-start gap-2">
              <CircleCheck className="h-5 w-5 text-primary shrink-0 mt-0.5" />
              <span className="text-sm text-gray-600 dark:text-gray-300">
                {feature}
              </span>
            </li>
          ))}
        </ul>
      </CardContent>
      <CardFooter className="pb-6 px-6">
        <Button
          className={`w-full ${
            isPopular
              ? "bg-gradient-to-r from-primary via-blue-500 to-primary hover:from-primary/90 hover:via-blue-600 hover:to-primary/90 text-white"
              : "bg-gradient-to-r from-gray-100 to-gray-50 dark:from-gray-800 dark:to-gray-700 hover:from-gray-200 hover:to-gray-100 dark:hover:from-gray-700 dark:hover:to-gray-600"
          }`}
          variant={isPopular ? "default" : "outline"}
        >
          {ctaText}
        </Button>
      </CardFooter>
    </motion.div>
  );
}

>>>>>>> 232f3de7
// Componente de testimonio
function Testimonial({
  quote,
  author,
  role,
}: {
  quote: string;
  author: string;
  role: string;
}) {
  return (
    <motion.div
      variants={fadeIn}
      className="bg-white dark:bg-gray-800 p-6 rounded-xl shadow-sm border border-gray-200 dark:border-gray-700"
    >
      <div className="flex flex-col gap-4">
        <div className="flex items-center gap-1">
          {[1, 2, 3, 4, 5].map((star) => (
            <Star
              key={star}
              className="h-4 w-4 fill-yellow-400 text-yellow-400"
            />
          ))}
        </div>
        <p className="text-gray-700 dark:text-gray-300 italic">"{quote}"</p>
        <div>
          <p className="font-semibold dark:text-white">{author}</p>
          <p className="text-sm text-gray-600 dark:text-gray-400">{role}</p>
        </div>
      </div>
    </motion.div>
  );
}

export default function LandingPage() {
  const [] = useLocation();
  const [isDemoOpen, setIsDemoOpen] = useState(false);
  const { t } = useTranslation();
  const { toast } = useToast();
  const isMobile = useIsMobile();

  // Check for audience user trying to access creator features
  useEffect(() => {
    const audienceTriedAccess = localStorage.getItem(
      "audienceTriedCreatorAccess"
    );
    const attemptingCreatorLogin = localStorage.getItem(
      "attemptingCreatorLogin"
    );

    if (audienceTriedAccess === "true" || attemptingCreatorLogin === "true") {
      // Clear the flags
      localStorage.removeItem("audienceTriedCreatorAccess");
      localStorage.removeItem("attemptingCreatorLogin");

      // Show error message
      toast({
        title: t("auth.notCreatorAccount", "No es una cuenta de creador"),
        description: t(
          "auth.notCreatorAccountDesc",
          "No es una cuenta de creador. Por favor registrate como creador si querés usar las funciones de Fanlist para creadores."
        ),
        variant: "destructive",
        duration: 8000,
      });
    }
  }, [toast, t]);

  return (
    <div className="min-h-screen bg-white dark:bg-gray-950">
      {/* Modal de demostración */}
      <DemoDialog open={isDemoOpen} onOpenChange={setIsDemoOpen} />

      {/* Header */}
      <LandingHeader />

      {/* Hero Principal */}
      <section className="pt-20 pb-16 md:pt-32 md:pb-24 relative overflow-hidden">
        <div className="container mx-auto px-4 max-w-7xl">
          <div className="grid lg:grid-cols-2 gap-12 items-center">
            {/* Contenido principal */}
            <motion.div
              initial="hidden"
              animate="visible"
              variants={staggerContainer}
              className="text-left"
            >
              <h1 className="text-3xl md:text-4xl lg:text-5xl font-bold text-gray-900 dark:text-white mb-4 leading-tight">
                {t("landing.hero.title")}
              </h1>
              
              <p className="text-lg md:text-xl text-gray-600 dark:text-gray-300 mb-8 max-w-2xl">
                {t("landing.hero.subtitle")}
              </p>

              <div className="flex flex-col sm:flex-row gap-4 mb-6">
                <Link href="/auth?direct=true&register=true">
                  <Button
                    size="lg"
                    className="font-medium text-base bg-primary hover:bg-primary/90 text-white px-8 py-3"
                    onClick={() => {
                      localStorage.setItem("attemptingCreatorLogin", "true");
                    }}
                  >
                    {t("landing.cta.startFree")}
                    <ArrowRight className="h-4 w-4 ml-2" />
                  </Button>
                </Link>
                <Button
                  onClick={() => setIsDemoOpen(true)}
                  size="lg"
                  variant="outline"
                  className="font-medium text-base px-8 py-3"
                >
                  {t("landing.cta.seeDemo")}
                </Button>
              </div>

              <p className="text-sm text-gray-500 dark:text-gray-400">
                {t("landing.hero.noCreditCard")}
              </p>
            </motion.div>

            {/* Imagen/Demo a la derecha */}
            <motion.div
              initial={{ opacity: 0, x: 20 }}
              animate={{ opacity: 1, x: 0 }}
              transition={{ duration: 0.8, delay: 0.2 }}
              className="lg:order-2"
            >
              <div
                className="bg-white dark:bg-gray-800 border border-gray-200 dark:border-gray-700 rounded-xl shadow-xl overflow-hidden cursor-pointer"
                onClick={() => setIsDemoOpen(true)}
              >
                <div className="relative aspect-video overflow-hidden">
                  <img
                    src={demoGifPath}
                    alt="Demo de Fanlist"
                    className="w-full h-full object-cover"
                  />
                  <div className="absolute inset-0 bg-gradient-to-t from-black/40 to-transparent"></div>
                  <div className="absolute inset-0 flex items-center justify-center">
                    <Button
                      size="lg"
                      className="bg-white/90 text-gray-900 hover:bg-white"
                    >
                      ▶ Ver Demo
                    </Button>
                  </div>
                </div>
              </div>
            </motion.div>
          </div>
        </div>
      </section>

      {/* Cómo Funciona */}
      <section className="py-16 md:py-24 bg-gray-50 dark:bg-gray-900">
        <div className="container mx-auto px-4 max-w-7xl">
          <motion.div
            initial="hidden"
            whileInView="visible"
            viewport={{ once: true }}
            variants={staggerContainer}
            className="text-center mb-16"
          >
            <h2 className="text-2xl md:text-3xl lg:text-4xl font-bold text-gray-900 dark:text-white mb-4">
              {t("landing.howItWorks.title")}
            </h2>
            <p className="text-lg text-gray-600 dark:text-gray-300">
              {t("landing.howItWorks.subtitle")}
            </p>
          </motion.div>

          <div className="grid md:grid-cols-3 gap-8 md:gap-12">
            {[
              { icon: Plus, step: 1 },
              { icon: Share2, step: 2 },
              { icon: Vote, step: 3 },
            ].map(({ icon: Icon, step }) => (
              <motion.div
                key={step}
                variants={fadeIn}
                className="text-center"
              >
                <div className="w-16 h-16 bg-primary text-white rounded-full flex items-center justify-center mx-auto mb-6">
                  <Icon className="h-8 w-8" />
                </div>
                <h3 className="text-xl font-semibold text-gray-900 dark:text-white mb-4">
                  {t(`landing.howItWorks.step${step}.title`)}
                </h3>
                <p className="text-gray-600 dark:text-gray-300">
                  {t(`landing.howItWorks.step${step}.description`)}
                </p>
              </motion.div>
            ))}
          </div>
        </div>
      </section>

      {/* Beneficios */}
      <section className="py-16 md:py-24">
        <div className="container mx-auto px-4 max-w-7xl">
          <motion.div
            initial="hidden"
            whileInView="visible"
            viewport={{ once: true }}
            variants={staggerContainer}
            className="text-center mb-16"
          >
            <h2 className="text-2xl md:text-3xl lg:text-4xl font-bold text-gray-900 dark:text-white mb-4">
              {t("landing.benefits.title")}
            </h2>
            <p className="text-lg text-gray-600 dark:text-gray-300">
              {t("landing.benefits.subtitle")}
            </p>
          </motion.div>

          <div className="grid md:grid-cols-2 gap-6 md:gap-8">
            {[1, 2, 3, 4].map((benefit) => (
              <motion.div
                key={benefit}
                variants={fadeIn}
                className="bg-white dark:bg-gray-800 p-6 rounded-lg shadow-md border border-gray-200 dark:border-gray-700"
              >
                <div className="flex items-start gap-4">
                  <div className="w-12 h-12 bg-primary/10 dark:bg-primary/20 rounded-lg flex items-center justify-center flex-shrink-0">
                    <Check className="h-6 w-6 text-primary" />
                  </div>
                  <div>
                    <h3 className="text-lg font-semibold text-gray-900 dark:text-white mb-2">
                      {t(`landing.benefits.benefit${benefit}.title`)}
                    </h3>
                    <p className="text-gray-600 dark:text-gray-300">
                      {t(`landing.benefits.benefit${benefit}.description`)}
                    </p>
                  </div>
                </div>
              </motion.div>
            ))}
          </div>
        </div>
      </section>

      {/* Testimonios */}
      <section className="py-16 md:py-24 bg-gray-50 dark:bg-gray-900">
        <div className="container mx-auto px-4 max-w-7xl">
          <motion.div
            initial="hidden"
            whileInView="visible"
            viewport={{ once: true }}
            variants={staggerContainer}
            className="text-center mb-16"
          >
            <h2 className="text-2xl md:text-3xl lg:text-4xl font-bold text-gray-900 dark:text-white mb-4">
              {t("landing.testimonials.title")}
            </h2>
            <p className="text-lg text-gray-600 dark:text-gray-300">
              {t("landing.testimonials.subtitle")}
            </p>
          </motion.div>

          <div className="grid md:grid-cols-3 gap-8">
            {[1, 2, 3].map((testimonial) => (
              <Testimonial
                key={testimonial}
                quote={t(`landing.testimonials.testimonial${testimonial}.quote`)}
                author={t(`landing.testimonials.testimonial${testimonial}.author`)}
                role={t(`landing.testimonials.testimonial${testimonial}.role`)}
              />
            ))}
          </div>
        </div>
      </section>

      {/* CTA Final */}
      <section className="py-16 md:py-24 bg-gray-100 dark:bg-gray-800">
        <div className="container mx-auto px-4 max-w-7xl">
          <motion.div
            initial="hidden"
            whileInView="visible"
            viewport={{ once: true }}
            variants={staggerContainer}
            className="text-center"
          >
            <h2 className="text-2xl md:text-3xl lg:text-4xl font-bold text-gray-900 dark:text-white mb-4">
              ¿Listo para dejar que tu audiencia te diga qué crear?
            </h2>
            <p className="text-lg text-gray-600 dark:text-gray-300 mb-8 max-w-2xl mx-auto">
              Únete a miles de creadores que ya están usando Fanlist para crear contenido que su audiencia realmente quiere ver.
            </p>
            <Link href="/auth?direct=true&register=true">
              <Button
                size="lg"
                className="font-medium text-lg bg-primary hover:bg-primary/90 text-white px-12 py-4"
                onClick={() => {
                  localStorage.setItem('attemptingCreatorLogin', 'true');
                }}
              >
                Empieza gratis
                <ArrowRight className="h-5 w-5 ml-2" />
              </Button>
            </Link>
            <p className="text-sm text-gray-500 dark:text-gray-400 mt-4">
              {t("landing.hero.noCreditCard")}
            </p>
          </motion.div>
        </div>
      </section>

      {/* Footer placeholder for future implementation */}
      <footer className="bg-white dark:bg-gray-950 border-t border-gray-200 dark:border-gray-800 py-8">
        <div className="container mx-auto px-4 max-w-7xl text-center">
          <p className="text-gray-600 dark:text-gray-400">
            {t("landing.footer.copyright")}
          </p>
        </div>
      </footer>
    </div>
  );
}<|MERGE_RESOLUTION|>--- conflicted
+++ resolved
@@ -1,11 +1,10 @@
-import { useState, useEffect, useRef } from "react";
+import { useState, useEffect } from "react";
 import { Link, useLocation } from "wouter";
 import { motion } from "framer-motion";
 import { useToast } from "@/hooks/use-toast";
 import {
   ArrowRight,
   Check,
-  CircleCheck,
   Users,
   Star,
   Plus,
@@ -13,7 +12,6 @@
   Vote,
 } from "lucide-react";
 import { Button } from "@/components/ui/button";
-import { Badge } from "@/components/ui/badge";
 import { useIsMobile } from "@/hooks/use-mobile";
 import { useTranslation } from "react-i18next";
 import DemoDialog from "@/components/demo-dialog";
@@ -44,147 +42,6 @@
   },
 };
 
-<<<<<<< HEAD
-=======
-// Componente de tarjeta de característica
-function FeatureCard({
-  icon,
-  title,
-  description,
-}: {
-  icon: React.ReactNode;
-  title: string;
-  description: string;
-}) {
-  return (
-    <motion.div
-      variants={fadeIn}
-      className="feature-card bg-gradient-to-br from-white via-gray-50/80 to-primary/[0.02] dark:from-gray-800 dark:via-gray-900 dark:to-primary/[0.03] p-6 rounded-xl shadow-soft border border-gray-100/50 dark:border-gray-700/50 transition-all duration-300 hover:shadow-lg hover:-translate-y-1 hover:bg-gradient-to-br hover:from-white hover:via-gray-50 hover:to-primary/[0.08] dark:hover:from-gray-800 dark:hover:via-gray-900 dark:hover:to-primary/[0.12]"
-    >
-      <div className="flex items-start gap-4">
-        <div className="bg-gradient-to-br from-primary/10 to-primary/5 dark:from-primary/20 dark:to-primary/10 p-3 rounded-lg transition-colors group-hover:from-primary/15 group-hover:to-primary/10 dark:group-hover:from-primary/30 dark:group-hover:to-primary/20">
-          {icon}
-        </div>
-        <div>
-          <h3 className="text-lg font-semibold mb-2 dark:text-white">
-            {title}
-          </h3>
-          <p className="text-gray-600 dark:text-gray-300 text-sm">
-            {description}
-          </p>
-        </div>
-      </div>
-    </motion.div>
-  );
-}
-
-// Componente de tarjeta de plan de precios
-function PricingCard({
-  name,
-  price,
-  description,
-  features,
-  isPopular,
-  ctaText,
-  freeLabel,
-  perMonth,
-}: {
-  name: string;
-  price: string;
-  description: string;
-  features: any;
-  isPopular?: boolean;
-  ctaText: string;
-  freeLabel: string;
-  perMonth: string;
-  yearlyPrice?: string;
-  savings?: string;
-  className?: string;
-}) {
-  const { t } = useTranslation();
-  const priceAnimation = {
-    initial: { opacity: 0, y: 10 },
-    animate: { opacity: 1, y: 0 },
-    exit: { opacity: 0, y: -10 },
-    transition: { duration: 0.2, ease: "easeOut" },
-  };
-  // Ensure features is an array
-  const featuresList: string[] = Array.isArray(features) ? features : [];
-  return (
-    <motion.div
-      variants={fadeIn}
-      className={`bg-gradient-to-br from-white via-gray-50/80 to-primary/[0.02] dark:from-gray-800 dark:via-gray-900 dark:to-primary/[0.03] rounded-xl overflow-hidden shadow-lg border transition-all duration-300 hover:-translate-y-1 ${
-        isPopular
-          ? "border-primary/50 dark:border-primary/70 shadow-primary/10"
-          : "border-gray-200 dark:border-gray-700"
-      }`}
-    >
-      {isPopular && (
-        <div className="bg-gradient-to-r from-primary via-blue-500 to-primary text-white text-xs font-semibold text-center py-1.5">
-          {t("landing.pricing.popular")}
-        </div>
-      )}
-      <CardHeader
-        className={`${
-          isPopular
-            ? "bg-gradient-to-br from-primary/5 via-primary/10 to-primary/5 dark:from-primary/10 dark:via-primary/20 dark:to-primary/10"
-            : ""
-        }`}
-      >
-        <CardTitle className="text-xl font-bold text-center dark:text-white">
-          {name}
-        </CardTitle>
-        <div className="mt-4 text-center">
-          <motion.div
-            key={price}
-            variants={priceAnimation}
-            initial="initial"
-            animate="animate"
-            exit="exit"
-            style={{ display: "inline-block" }}
-          >
-            <span className="text-3xl font-bold dark:text-white">{price}</span>
-          </motion.div>
-          {price !== freeLabel && (
-            <span className="text-gray-500 dark:text-gray-400 ml-1">
-              {perMonth}
-            </span>
-          )}
-        </div>
-        <CardDescription className="text-center mt-2 text-gray-600 dark:text-gray-300">
-          {description}
-        </CardDescription>
-      </CardHeader>
-      <CardContent className="p-6">
-        <ul className="space-y-3">
-          {featuresList.map((feature, index) => (
-            <li key={index} className="flex items-start gap-2">
-              <CircleCheck className="h-5 w-5 text-primary shrink-0 mt-0.5" />
-              <span className="text-sm text-gray-600 dark:text-gray-300">
-                {feature}
-              </span>
-            </li>
-          ))}
-        </ul>
-      </CardContent>
-      <CardFooter className="pb-6 px-6">
-        <Button
-          className={`w-full ${
-            isPopular
-              ? "bg-gradient-to-r from-primary via-blue-500 to-primary hover:from-primary/90 hover:via-blue-600 hover:to-primary/90 text-white"
-              : "bg-gradient-to-r from-gray-100 to-gray-50 dark:from-gray-800 dark:to-gray-700 hover:from-gray-200 hover:to-gray-100 dark:hover:from-gray-700 dark:hover:to-gray-600"
-          }`}
-          variant={isPopular ? "default" : "outline"}
-        >
-          {ctaText}
-        </Button>
-      </CardFooter>
-    </motion.div>
-  );
-}
-
->>>>>>> 232f3de7
-// Componente de testimonio
 function Testimonial({
   quote,
   author,
@@ -225,27 +82,17 @@
   const { toast } = useToast();
   const isMobile = useIsMobile();
 
-  // Check for audience user trying to access creator features
   useEffect(() => {
-    const audienceTriedAccess = localStorage.getItem(
-      "audienceTriedCreatorAccess"
-    );
-    const attemptingCreatorLogin = localStorage.getItem(
-      "attemptingCreatorLogin"
-    );
-
-    if (audienceTriedAccess === "true" || attemptingCreatorLogin === "true") {
-      // Clear the flags
-      localStorage.removeItem("audienceTriedCreatorAccess");
-      localStorage.removeItem("attemptingCreatorLogin");
-
-      // Show error message
+    const audienceTriedAccess = localStorage.getItem('audienceTriedCreatorAccess');
+    const attemptingCreatorLogin = localStorage.getItem('attemptingCreatorLogin');
+    
+    if (audienceTriedAccess === 'true' || attemptingCreatorLogin === 'true') {
+      localStorage.removeItem('audienceTriedCreatorAccess');
+      localStorage.removeItem('attemptingCreatorLogin');
+      
       toast({
         title: t("auth.notCreatorAccount", "No es una cuenta de creador"),
-        description: t(
-          "auth.notCreatorAccountDesc",
-          "No es una cuenta de creador. Por favor registrate como creador si querés usar las funciones de Fanlist para creadores."
-        ),
+        description: t("auth.notCreatorAccountDesc", "No es una cuenta de creador. Por favor registrate como creador si querés usar las funciones de Fanlist para creadores."),
         variant: "destructive",
         duration: 8000,
       });
@@ -254,17 +101,13 @@
 
   return (
     <div className="min-h-screen bg-white dark:bg-gray-950">
-      {/* Modal de demostración */}
       <DemoDialog open={isDemoOpen} onOpenChange={setIsDemoOpen} />
-
-      {/* Header */}
       <LandingHeader />
 
       {/* Hero Principal */}
       <section className="pt-20 pb-16 md:pt-32 md:pb-24 relative overflow-hidden">
         <div className="container mx-auto px-4 max-w-7xl">
           <div className="grid lg:grid-cols-2 gap-12 items-center">
-            {/* Contenido principal */}
             <motion.div
               initial="hidden"
               animate="visible"
@@ -285,7 +128,7 @@
                     size="lg"
                     className="font-medium text-base bg-primary hover:bg-primary/90 text-white px-8 py-3"
                     onClick={() => {
-                      localStorage.setItem("attemptingCreatorLogin", "true");
+                      localStorage.setItem('attemptingCreatorLogin', 'true');
                     }}
                   >
                     {t("landing.cta.startFree")}
@@ -307,7 +150,6 @@
               </p>
             </motion.div>
 
-            {/* Imagen/Demo a la derecha */}
             <motion.div
               initial={{ opacity: 0, x: 20 }}
               animate={{ opacity: 1, x: 0 }}
@@ -494,7 +336,6 @@
         </div>
       </section>
 
-      {/* Footer placeholder for future implementation */}
       <footer className="bg-white dark:bg-gray-950 border-t border-gray-200 dark:border-gray-800 py-8">
         <div className="container mx-auto px-4 max-w-7xl text-center">
           <p className="text-gray-600 dark:text-gray-400">
